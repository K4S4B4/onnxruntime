/**
 * Copyright (c) 2016-present, Facebook, Inc.
 *
 * Licensed under the Apache License, Version 2.0 (the "License");
 * you may not use this file except in compliance with the License.
 * You may obtain a copy of the License at
 *
 *     http://www.apache.org/licenses/LICENSE-2.0
 *
 * Unless required by applicable law or agreed to in writing, software
 * distributed under the License is distributed on an "AS IS" BASIS,
 * WITHOUT WARRANTIES OR CONDITIONS OF ANY KIND, either express or implied.
 * See the License for the specific language governing permissions and
 * limitations under the License.
 */
// Portions Copyright (c) Microsoft Corporation

#pragma once

#include <algorithm>
#include <cstring>
#include <climits>
#include <functional>
#include <memory>
#include <numeric>
#include <set>
#include <sstream>
#include <string>
#include <type_traits>
#include <unordered_map>
#include <vector>
#include <chrono>

#include "core/common/code_location.h"
#include "core/common/exceptions.h"
#include "core/common/make_string.h"
#include "core/common/make_unique.h"
#include "core/common/status.h"

#ifdef USE_MIMALLOC_ARENA_ALLOCATOR
#include <mimalloc.h>
#endif

#ifdef ORT_NO_EXCEPTIONS
#include <iostream>
#endif

namespace onnxruntime {

using TimePoint = std::chrono::high_resolution_clock::time_point;

// Using statements for common classes that we refer to in ONNXRuntime very often.
// TODO(Task:137) Remove 'using' statements from header files
using common::Status;

#ifdef _WIN32
#define ORT_UNUSED_PARAMETER(x) (x)
#else
#define ORT_UNUSED_PARAMETER(x) (void)(x)
#endif

#ifndef ORT_HAVE_ATTRIBUTE
#ifdef __has_attribute
#define ORT_HAVE_ATTRIBUTE(x) __has_attribute(x)
#else
#define ORT_HAVE_ATTRIBUTE(x) 0
#endif
#endif

// ORT_ATTRIBUTE_UNUSED
//
// Prevents the compiler from complaining about or optimizing away variables
// that appear unused on Linux
#if ORT_HAVE_ATTRIBUTE(unused) || (defined(__GNUC__) && !defined(__clang__))
#undef ORT_ATTRIBUTE_UNUSED
#define ORT_ATTRIBUTE_UNUSED __attribute__((__unused__))
#else
#define ORT_ATTRIBUTE_UNUSED
#endif

// macro to explicitly ignore the return value from a function call so Code Analysis doesn't complain
#define ORT_IGNORE_RETURN_VALUE(fn) \
  static_cast<void>(fn)

std::vector<std::string> GetStackTrace();
// these is a helper function that gets defined by platform/Telemetry
void LogRuntimeError(uint32_t session_id, const common::Status& status, const char* file,
                     const char* function, uint32_t line);

// __PRETTY_FUNCTION__ isn't a macro on gcc, so use a check for _MSC_VER
// so we only define it as one for MSVC
#if (_MSC_VER && !defined(__PRETTY_FUNCTION__))
#define __PRETTY_FUNCTION__ __FUNCTION__
#endif

// Capture where a message is coming from. Use __FUNCTION__ rather than the much longer __PRETTY_FUNCTION__
#define ORT_WHERE \
  ::onnxruntime::CodeLocation(__FILE__, __LINE__, __FUNCTION__)

#define ORT_WHERE_WITH_STACK \
  ::onnxruntime::CodeLocation(__FILE__, __LINE__, __PRETTY_FUNCTION__, ::onnxruntime::GetStackTrace())

#ifdef ORT_NO_EXCEPTIONS

#define ORT_TRY if (true)
#define ORT_CATCH(x) else if (false)
#define ORT_RETHROW

// In order to ignore the catch statement when a specific exception (not ... ) is caught and referred
// in the body of the catch statements, it is necessary to wrap the body of the catch statement into
// a lambda function. otherwise the exception referred will be undefined and cause build break
#define ORT_HANDLE_EXCEPTION(func)

// TODO, consider changing the output of the error message from std::cerr to logging when the
// exceptions are disabled, since using std::cerr might increase binary size, and std::cerr output
// might not be easily accesible on some systems such as mobile

// Throw an exception with optional message.
// NOTE: The arguments get streamed into a string via ostringstream::operator<<
// DO NOT use a printf format string, as that will not work as you expect.
#define ORT_THROW(...)                                                                       \
  do {                                                                                       \
    std::cerr << ::onnxruntime::OnnxRuntimeException(ORT_WHERE_WITH_STACK,                   \
                                                     ::onnxruntime::MakeString(__VA_ARGS__)) \
                     .what()                                                                 \
              << std::endl;                                                                  \
    abort();                                                                                 \
  } while (false)

// Just in order to mark things as not implemented. Do not use in final code.
#define ORT_NOT_IMPLEMENTED(...)                                                                \
  do {                                                                                          \
    std::cerr << ::onnxruntime::NotImplementedException(::onnxruntime::MakeString(__VA_ARGS__)) \
                     .what()                                                                    \
              << std::endl;                                                                     \
    abort();                                                                                    \
  } while (false)

// Check condition.
// NOTE: The arguments get streamed into a string via ostringstream::operator<<
// DO NOT use a printf format string, as that will not work as you expect.
#define ORT_ENFORCE(condition, ...)                                                            \
  do {                                                                                         \
    if (!(condition)) {                                                                        \
      std::cerr << ::onnxruntime::OnnxRuntimeException(ORT_WHERE_WITH_STACK, #condition,       \
                                                       ::onnxruntime::MakeString(__VA_ARGS__)) \
                       .what()                                                                 \
                << std::endl;                                                                  \
      abort();                                                                                 \
    }                                                                                          \
  } while (false)

#define ORT_THROW_EX(ex, ...)                                                              \
  do {                                                                                     \
    std::cerr << #ex << "(" << ::onnxruntime::MakeString(__VA_ARGS__) << ")" << std::endl; \
    abort();                                                                               \
  } while (false)

#else

#define ORT_TRY try
#define ORT_CATCH(x) catch (x)
#define ORT_RETHROW throw;

#define ORT_HANDLE_EXCEPTION(func) func()

// Throw an exception with optional message.
// NOTE: The arguments get streamed into a string via ostringstream::operator<<
// DO NOT use a printf format string, as that will not work as you expect.
#define ORT_THROW(...) \
  throw ::onnxruntime::OnnxRuntimeException(ORT_WHERE_WITH_STACK, ::onnxruntime::MakeString(__VA_ARGS__))

// Just in order to mark things as not implemented. Do not use in final code.
#define ORT_NOT_IMPLEMENTED(...) \
  throw ::onnxruntime::NotImplementedException(::onnxruntime::MakeString(__VA_ARGS__))

// Check condition.
// NOTE: The arguments get streamed into a string via ostringstream::operator<<
// DO NOT use a printf format string, as that will not work as you expect.
#define ORT_ENFORCE(condition, ...)                                           \
  if (!(condition))                                                           \
  throw ::onnxruntime::OnnxRuntimeException(ORT_WHERE_WITH_STACK, #condition, \
                                            ::onnxruntime::MakeString(__VA_ARGS__))

#define ORT_THROW_EX(ex, ...) \
  throw ex(__VA_ARGS__)

#endif

#define ORT_MAKE_STATUS(category, code, ...)                     \
  ::onnxruntime::common::Status(::onnxruntime::common::category, \
                                ::onnxruntime::common::code,     \
                                ::onnxruntime::MakeString(__VA_ARGS__))

// Check condition. if met, return status.
#define ORT_RETURN_IF(condition, ...)                                                                        \
  if (condition) {                                                                                           \
    return ::onnxruntime::common::Status(::onnxruntime::common::ONNXRUNTIME,                                 \
                                         ::onnxruntime::common::FAIL,                                        \
                                         ::onnxruntime::MakeString(ORT_WHERE.ToString(), " ", __VA_ARGS__)); \
  }

// Check condition. if not met, return status.
<<<<<<< HEAD
#define ORT_RETURN_IF_NOT(condition, ...)                                                     \
  if (!(condition)) {                                                                         \
    return ORT_MAKE_STATUS(ONNXRUNTIME, FAIL, "Not satisfied: " #condition "\n",              \
                           ORT_WHERE.ToString(), ::onnxruntime::MakeString(__VA_ARGS__)); \
  }
=======
#define ORT_RETURN_IF_NOT(condition, ...) \
  ORT_RETURN_IF(!(condition), __VA_ARGS__)
>>>>>>> f649f917

// Macros to disable the copy and/or move ctor and assignment methods
// These are usually placed in the private: declarations for a class.

#define ORT_DISALLOW_COPY(TypeName) TypeName(const TypeName&) = delete

#define ORT_DISALLOW_ASSIGNMENT(TypeName) TypeName& operator=(const TypeName&) = delete

#define ORT_DISALLOW_COPY_AND_ASSIGNMENT(TypeName) \
  ORT_DISALLOW_COPY(TypeName);                     \
  ORT_DISALLOW_ASSIGNMENT(TypeName)

#define ORT_DISALLOW_MOVE(TypeName) \
  TypeName(TypeName&&) = delete;    \
  TypeName& operator=(TypeName&&) = delete

#define ORT_DISALLOW_COPY_ASSIGNMENT_AND_MOVE(TypeName) \
  ORT_DISALLOW_COPY_AND_ASSIGNMENT(TypeName);           \
  ORT_DISALLOW_MOVE(TypeName)

#define ORT_RETURN_IF_ERROR_SESSIONID(expr, session_id)                                      \
  do {                                                                                       \
    auto _status = (expr);                                                                   \
    if ((!_status.IsOK())) {                                                                 \
      ::onnxruntime::LogRuntimeError(session_id, _status, __FILE__, __FUNCTION__, __LINE__); \
      return _status;                                                                        \
    }                                                                                        \
  } while (0)

#define ORT_RETURN_IF_ERROR_SESSIONID_(expr) ORT_RETURN_IF_ERROR_SESSIONID(expr, session_id_)
#define ORT_RETURN_IF_ERROR(expr) ORT_RETURN_IF_ERROR_SESSIONID(expr, 0)

#define ORT_THROW_IF_ERROR(expr)                                                    \
  do {                                                                              \
    auto _status = (expr);                                                          \
    if ((!_status.IsOK())) {                                                        \
      ::onnxruntime::LogRuntimeError(0, _status, __FILE__, __FUNCTION__, __LINE__); \
      ORT_THROW(_status);                                                           \
    }                                                                               \
  } while (0)

// use this macro when cannot early return
#define ORT_CHECK_AND_SET_RETVAL(expr) \
  do {                                 \
    if (retval.IsOK()) {               \
      retval = (expr);                 \
    }                                  \
  } while (0)

// C++ Core Guideline check suppression.
#if defined(_MSC_VER) && !defined(__NVCC__)
#define GSL_SUPPRESS(tag) [[gsl::suppress(tag)]]
#else
#define GSL_SUPPRESS(tag)
#endif

inline long long TimeDiffMicroSeconds(TimePoint start_time) {
  auto end_time = std::chrono::high_resolution_clock::now();
  return std::chrono::duration_cast<std::chrono::microseconds>(end_time - start_time).count();
}

inline long long TimeDiffMicroSeconds(TimePoint start_time, TimePoint end_time) {
  return std::chrono::duration_cast<std::chrono::microseconds>(end_time - start_time).count();
}

struct null_type {};
inline std::string ToMBString(const std::string& s) { return s; }
#ifdef _WIN32
/**
 * Convert a wide character string into a narrow one, with local ANSI code page(like CP936)
 * DO NOT assume the result string is encoded in UTF-8
 */
std::string ToMBString(const std::wstring& s);

std::wstring ToWideString(const std::string& s);
inline std::wstring ToWideString(const std::wstring& s) { return s; }
#else
inline std::string ToWideString(const std::string& s) { return s; }
#endif

}  // namespace onnxruntime<|MERGE_RESOLUTION|>--- conflicted
+++ resolved
@@ -201,16 +201,8 @@
   }
 
 // Check condition. if not met, return status.
-<<<<<<< HEAD
-#define ORT_RETURN_IF_NOT(condition, ...)                                                     \
-  if (!(condition)) {                                                                         \
-    return ORT_MAKE_STATUS(ONNXRUNTIME, FAIL, "Not satisfied: " #condition "\n",              \
-                           ORT_WHERE.ToString(), ::onnxruntime::MakeString(__VA_ARGS__)); \
-  }
-=======
 #define ORT_RETURN_IF_NOT(condition, ...) \
   ORT_RETURN_IF(!(condition), __VA_ARGS__)
->>>>>>> f649f917
 
 // Macros to disable the copy and/or move ctor and assignment methods
 // These are usually placed in the private: declarations for a class.
