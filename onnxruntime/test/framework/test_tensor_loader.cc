--- conflicted
+++ resolved
@@ -134,13 +134,8 @@
   run_external_data_test<false>();
 }
 
-<<<<<<< HEAD
 #if (defined(__amd64__) || defined(_M_X64)) && not defined(__ANDROID__)
-
-=======
-#if defined(__amd64__) || defined(_M_X64)
 #ifdef NDEBUG
->>>>>>> 7408dec0
 TEST(CApiTest, load_huge_tensor_with_external_data) {
   FILE* fp;
   std::basic_string<ORTCHAR_T> filename(ORT_TSTR("tensor_XXXXXX"));
