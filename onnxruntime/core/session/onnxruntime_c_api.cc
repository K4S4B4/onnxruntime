--- conflicted
+++ resolved
@@ -78,12 +78,11 @@
 }
 
 ORT_API_STATUS_IMPL(OrtApis::CreateEnvWithCustomLogger, OrtLoggingFunction logging_function,
-                    _In_opt_ void* logger_param, OrtLoggingLevel default_warning_level, _In_ const char* logid,
-                    _Outptr_ OrtEnv** out) {
+                    _In_opt_ void* logger_param, OrtLoggingLevel default_warning_level,
+                    _In_ const char* logid, _Outptr_ OrtEnv** out) {
   API_IMPL_BEGIN
   std::string name = logid;
   std::unique_ptr<ISink> logger = std::make_unique<LoggingWrapper>(logging_function, logger_param);
-<<<<<<< HEAD
   auto logging_manager = std::make_unique<LoggingManager>(std::move(logger),
                                                           static_cast<Severity>(default_warning_level),
                                                           false);
@@ -93,16 +92,6 @@
     *out = reinterpret_cast<OrtEnv*>(env.release());
     return nullptr;
   }
-=======
-  auto default_logging_manager = std::make_unique<LoggingManager>(std::move(logger),
-                                                                  static_cast<Severity>(default_warning_level), false,
-                                                                  LoggingManager::InstanceType::Temporal,
-                                                                  &name);
-  std::unique_ptr<Environment> env;
-  Status status = Environment::Create(env);
-  if (status.IsOK())
-    *out = new OrtEnv(env.release(), default_logging_manager.release());
->>>>>>> d3cb2a55
   return ToOrtStatus(status);
   API_IMPL_END
 }
@@ -1110,9 +1099,6 @@
 
 // End support for non-tensor types
 
-<<<<<<< HEAD
-DEFINE_RELEASE_ORT_OBJECT_FUNCTION(Env, ::onnxruntime::Environment)
-=======
 static constexpr OrtApi ort_api_1 = {
     &OrtApis::CreateStatus,
     &OrtApis::GetErrorCode,
@@ -1233,8 +1219,7 @@
   return &ort_api_1;
 }
 
-DEFINE_RELEASE_ORT_OBJECT_FUNCTION(Env, OrtEnv)
->>>>>>> d3cb2a55
+DEFINE_RELEASE_ORT_OBJECT_FUNCTION(Env, ::onnxruntime::Environment)
 DEFINE_RELEASE_ORT_OBJECT_FUNCTION(Value, OrtValue)
 DEFINE_RELEASE_ORT_OBJECT_FUNCTION(RunOptions, OrtRunOptions)
 DEFINE_RELEASE_ORT_OBJECT_FUNCTION(Session, ::onnxruntime::InferenceSession)